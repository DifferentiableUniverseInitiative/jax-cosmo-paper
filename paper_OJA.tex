--- conflicted
+++ resolved
@@ -177,14 +177,7 @@
 J.~E. Campagne$^{1,\ast}$, 
 F. Lanusse$^2$,
 J. Zuntz$^3$,\\
-<<<<<<< HEAD
-A. Boucaud$^4$, 
-\jaxcosmo\ contributors}
-\thanks{$^\ast$jean-eric.campagne@ijclab.in2p3.fr}
-
-\affiliation{$^1$Université Paris-Saclay, CNRS/IN2P3, IJCLab, 91405 Orsay, France
-$^4$Université de Paris, CNRS, Astroparticule et Cosmologie, F-75013 Paris, France}
-=======
+A. Boucaud$^8$,
 D.~Kirkby$^4$,
 D. Lanzieri$^2$,
 Y.~Li$^{5,6}$,
@@ -199,7 +192,7 @@
 \affiliation{$^5$Department of Mathematics and Theory, Peng Cheng Laboratory, Shenzhen, Guangdong 518066, China}
 \affiliation{$^6$Center for Computational Astrophysics \& Center for Computational Mathematics, Flatiron Institute, New York, New York 10010, USA}
 \affiliation{$^7$Ecole Polytechnique F\'ed\'erale de Lausanne (EPFL), Observatoire de Sauverny, 1290 Versoix, Switzerland}
->>>>>>> 2adc632b
+\affiliation{$^8$Université de Paris, CNRS, Astroparticule et Cosmologie, F-75013 Paris, France}
 
 %\date{\today}
 
@@ -1074,11 +1067,12 @@
 
 %%%
 \section*{Credit authorship contribution statement}
+\textbf{A. Boucaud:} Software and comments.
 \textbf{J.E Campagne:} Conceptualization, Methodology, Software, Validation, Writing, Visualization.
-\textbf{F. Lanusse:}, Conceptualization, Methodology, Software, Validation, Writing, Project administration.
-\textbf{D. Lanzieri:}, Software and validation for redshift distribution.
+\textbf{F. Lanusse:} Conceptualization, Methodology, Software, Validation, Writing, Project administration.
+\textbf{D. Lanzieri:} Software and validation for redshift distribution.
 \textbf{J. Zuntz:} Investigation, Writing.
-\textbf{D.~Kirkby:}, Software and validation for sparse linear algebra.
+\textbf{D.~Kirkby:} Software and validation for sparse linear algebra.
 \textbf{A. Peel:} Software and validation for spline interpolations in JAX.
 
 %\section*{Declaration of Competing Interest}
