\PassOptionsToPackage{usenames,dvipsnames}{xcolour}
\documentclass[twocolumn,twocolappendix,nofootinbib,iop]{openjournal}

% Add your own macros here:
\pdfoutput=1 %for arXiv submission
\usepackage{amsmath,amssymb,amstext}
\usepackage[T1]{fontenc}
\usepackage{apjfonts}
\usepackage{ae,aecompl}
\usepackage[utf8]{inputenc}
%\usepackage{hyperref}
\usepackage[colorlinks,allcolors=blue]{hyperref}
\usepackage[figure,figure*]{hypcap}
\usepackage{natbib}
\usepackage{url}
\usepackage{mdwlist}
\usepackage{multirow}
\urlstyle{same}
\usepackage{lineno}
\usepackage{fontawesome}

% jZ had to remove this to avoid clash
% \usepackage[
% singlelinecheck=false % <-- important
% ]{caption}


%to cross out a sentence: \st{Hello World}
\usepackage{soul}

%%%% usepackage{minted}
\usepackage{xcolor}
\definecolor{maroon}{cmyk}{0, 0.87, 0.68, 0.32}
\definecolor{halfgray}{gray}{0.55}
\definecolor{ipython_frame}{RGB}{207, 207, 207}
\definecolor{ipython_bg}{RGB}{247, 247, 247}
\definecolor{ipython_red}{RGB}{186, 33, 33}
\definecolor{ipython_green}{RGB}{0, 128, 0}
\definecolor{ipython_cyan}{RGB}{64, 128, 128}
\definecolor{ipython_purple}{RGB}{170, 34, 255}

\usepackage{listings}


\lstset{
    breaklines=true,
    %
    extendedchars=true,
    literate=
    {á}{{\'a}}1 {é}{{\'e}}1 {í}{{\'i}}1 {ó}{{\'o}}1 {ú}{{\'u}}1
    {Á}{{\'A}}1 {É}{{\'E}}1 {Í}{{\'I}}1 {Ó}{{\'O}}1 {Ú}{{\'U}}1
    {à}{{\`a}}1 {è}{{\`e}}1 {ì}{{\`i}}1 {ò}{{\`o}}1 {ù}{{\`u}}1
    {À}{{\`A}}1 {È}{{\'E}}1 {Ì}{{\`I}}1 {Ò}{{\`O}}1 {Ù}{{\`U}}1
    {ä}{{\"a}}1 {ë}{{\"e}}1 {ï}{{\"i}}1 {ö}{{\"o}}1 {ü}{{\"u}}1
    {Ä}{{\"A}}1 {Ë}{{\"E}}1 {Ï}{{\"I}}1 {Ö}{{\"O}}1 {Ü}{{\"U}}1
    {â}{{\^a}}1 {ê}{{\^e}}1 {î}{{\^i}}1 {ô}{{\^o}}1 {û}{{\^u}}1
    {Â}{{\^A}}1 {Ê}{{\^E}}1 {Î}{{\^I}}1 {Ô}{{\^O}}1 {Û}{{\^U}}1
    {œ}{{\oe}}1 {Œ}{{\OE}}1 {æ}{{\ae}}1 {Æ}{{\AE}}1 {ß}{{\ss}}1
    {ç}{{\c c}}1 {Ç}{{\c C}}1 {ø}{{\o}}1 {å}{{\r a}}1 {Å}{{\r A}}1
    {€}{{\EUR}}1 {£}{{\pounds}}1
}

%%
%% Python definition (c) 1998 Michael Weber
%% Additional definitions (2013) Alexis Dimitriadis
%% modified by me (should not have empty lines)
%%
\lstdefinelanguage{iPython}{
    morekeywords={access,and,break,class,continue,def,del,elif,else,except,exec,finally,for,from,global,if,import,in,is,lambda,not,or,pass,print,raise,return,try,while},%
    %
    % Built-ins
    morekeywords=[2]{abs,all,any,basestring,bin,bool,bytearray,callable,chr,classmethod,cmp,compile,complex,delattr,dict,dir,divmod,enumerate,eval,execfile,file,filter,float,format,frozenset,getattr,globals,hasattr,hash,help,hex,id,input,int,isinstance,issubclass,iter,len,list,locals,long,map,max,memoryview,min,next,object,oct,open,ord,pow,property,range,raw_input,reduce,reload,repr,reversed,round,set,setattr,slice,sorted,staticmethod,str,sum,super,tuple,type,unichr,unicode,vars,xrange,zip,apply,buffer,coerce,intern},%
    %
    sensitive=true,%
    morecomment=[l]\#,%
    morestring=[b]',%
    morestring=[b]",%
    %
    morestring=[s]{'''}{'''},% used for documentation text (mulitiline strings)
    morestring=[s]{"""}{"""},% added by Philipp Matthias Hahn
    %
    morestring=[s]{r'}{'},% `raw' strings
    morestring=[s]{r"}{"},%
    morestring=[s]{r'''}{'''},%
    morestring=[s]{r"""}{"""},%
    morestring=[s]{u'}{'},% unicode strings
    morestring=[s]{u"}{"},%
    morestring=[s]{u'''}{'''},%
    morestring=[s]{u"""}{"""},%
    %
    % {replace}{replacement}{lenght of replace}
    % *{-}{-}{1} will not replace in comments and so on
    literate=
    {á}{{\'a}}1 {é}{{\'e}}1 {í}{{\'i}}1 {ó}{{\'o}}1 {ú}{{\'u}}1
    {Á}{{\'A}}1 {É}{{\'E}}1 {Í}{{\'I}}1 {Ó}{{\'O}}1 {Ú}{{\'U}}1
    {à}{{\`a}}1 {è}{{\`e}}1 {ì}{{\`i}}1 {ò}{{\`o}}1 {ù}{{\`u}}1
    {À}{{\`A}}1 {È}{{\'E}}1 {Ì}{{\`I}}1 {Ò}{{\`O}}1 {Ù}{{\`U}}1
    {ä}{{\"a}}1 {ë}{{\"e}}1 {ï}{{\"i}}1 {ö}{{\"o}}1 {ü}{{\"u}}1
    {Ä}{{\"A}}1 {Ë}{{\"E}}1 {Ï}{{\"I}}1 {Ö}{{\"O}}1 {Ü}{{\"U}}1
    {â}{{\^a}}1 {ê}{{\^e}}1 {î}{{\^i}}1 {ô}{{\^o}}1 {û}{{\^u}}1
    {Â}{{\^A}}1 {Ê}{{\^E}}1 {Î}{{\^I}}1 {Ô}{{\^O}}1 {Û}{{\^U}}1
    {œ}{{\oe}}1 {Œ}{{\OE}}1 {æ}{{\ae}}1 {Æ}{{\AE}}1 {ß}{{\ss}}1
    {ç}{{\c c}}1 {Ç}{{\c C}}1 {ø}{{\o}}1 {å}{{\r a}}1 {Å}{{\r A}}1
    {€}{{\EUR}}1 {£}{{\pounds}}1
    %
    {^}{{{\color{ipython_purple}\^{}}}}1
    {=}{{{\color{ipython_purple}=}}}1
    %
    {+}{{{\color{ipython_purple}+}}}1
    {-}{{{\color{ipython_purple}-}}}1
    {*}{{{\color{ipython_purple}$^\ast$}}}1
    {/}{{{\color{ipython_purple}/}}}1
    %
    {+=}{{{+=}}}1
    {-=}{{{-=}}}1
    {*=}{{{$^\ast$=}}}1
    {/=}{{{/=}}}1,
    literate=
    *{-}{{{\color{ipython_purple}-}}}1
     {?}{{{\color{ipython_purple}?}}}1,
    %
    identifierstyle=\color{black}\ttfamily,
    commentstyle=\color{ipython_cyan}\ttfamily,
    stringstyle=\color{ipython_red}\ttfamily,
    keepspaces=true,
    showspaces=false,
    showstringspaces=false,
    %
    rulecolor=\color{ipython_frame},
    frameround={t}{t}{t}{t},
    numbers=none,
    numberstyle=\tiny\color{halfgray},
    %
    %
    backgroundcolor=\color{ipython_bg},
    %   extendedchars=true,
    %basicstyle=\scriptsize,
    basicstyle=\ttfamily\footnotesize,
    columns=fullflexible,
    keywordstyle=\color{ipython_green}\ttfamily,
}



\newcommand{\nblink}[1]{\href{https://github.com/DifferentiableUniverseInitiative/jax-cosmo-paper/blob/master/notebooks/#1.ipynb}{\faFileCodeO}}
\newcommand{\github}{\href{https://github.com/DifferentiableUniverseInitiative/jax\_cosmo}{\faGithub}}

%%% color Comments 
%% JEC : \FL produces a clash we another definition (but coannot figure out which one)  
\newcommand{\FrL}[1]{{\color{cyan}FL: #1}}
\newcommand{\JZ}[1]{{\color{purple}JZ: #1}}
\newcommand{\JEC}[1]{{\color{magenta}JEC: #1}}


%%%% new command (JEC)
\newcommand{\nn}{\nonumber}
\newcommand{\numpyro}{\texttt{NumPyro}}
\newcommand{\bydef}{:=}
\newcommand{\jaxcosmo}{\texttt{jax-cosmo}}
\newcommand{\autodiff}{\texttt{autodiff}}



\begin{document}
\journalinfo{The Open Journal of Astrophysics}
%\submitted{submitted xxx, revised yyy, accepted zzz}


\title{\jaxcosmo: An End-to-End Differentiable and GPU Accelerated Cosmology Library}

%% use optional labels to link authors explicitly to addresses:
%% \author[label1,label2]{}
%% \address[label1]{}
%% \address[label2]{}

\author{
J.~E. Campagne$^{1,\ast}$, 
F. Lanusse$^2$,
J. Zuntz$^3$,\\
<<<<<<< HEAD
D. Lanzieri$^4$\\
\jaxcosmo\ contributors}
\thanks{$^\ast$jean-eric.campagne@ijclab.in2p3.fr}

\affiliation{$^1$Université Paris-Saclay, CNRS/IN2P3, IJCLab, 91405 Orsay, France \\
 $^4$Université Paris Cité, Université Paris-Saclay, CEA, CNRS, AIM, F-91191, Gif-sur-Yvette, France}
=======
D.~Kirkby$^4$,\\
Y.~Li$^{5,6}$,\\
A. Peel$^7$\\
\jaxcosmo\ contributors}
\thanks{$^\ast$jean-eric.campagne@ijclab.in2p3.fr}

\affiliation{
$^1$Université Paris-Saclay, CNRS/IN2P3, IJCLab, 91405 Orsay, France\\
}

\affiliation{$^5$Department of Mathematics and Theory, Peng Cheng Laboratory, Shenzhen, Guangdong 518066, China}
\affiliation{$^6$Center for Computational Astrophysics \& Center for Computational Mathematics, Flatiron Institute, New York, New York 10010, USA}
\affiliation{$^7$Ecole Polytechnique F\'ed\'erale de Lausanne (EPFL), Observatoire de Sauverny, 1290 Versoix, Switzerland}
>>>>>>> ac911d2d

%\date{\today}

\begin{abstract}


We present \jaxcosmo, a library for differentiable cosmological theory calculations. \jaxcosmo\ uses the recent \texttt{JAX} library, which has created a new coding ecosystem, especially in probabilistic programming.
%
As well as batch acceleration, just-in-time compilation, and automatic optimization of code for different hardware modalities (CPU, GPU, TPU), \texttt{JAX} exposes an \textit{automatic differentiation} (AD) mechanism. AD can take a Python function that uses \texttt{JAX} and return its (vector) derivative, computed not with finite differences but by successively differentiating each instruction in turn. This gives us the opportunity to apply a range of powerful Bayesian inference algorithms, otherwise impractical in cosmology, such as Hamiltonian Monte Carlo and Variational Inference. 
%
\jaxcosmo\ implements background evolution, linear and non-linear power spectra (using \texttt{halofit} or the Eisenstein and Hu transfer function), as well as angular power spectra ($C_\ell$) with the Limber approximation for galaxy and weak lensing probes, all differentiable with respect to the cosmological parameters and their other inputs. 
%
We discuss algorithms made possible by this library, and present comparisons with the Core Cosmology Library as a benchmark, and run a series of tests using the Dark Energy Survey Year 1 3x2pt analysis with the \numpyro\ library to demonstrate practical inference. 
%
We show that clear improvements are possible using HMC compared to Metropolis-Hasting, and that Normalizing Flows using the Neural Transport are a promising methodology.


% The recent \texttt{JAX} library has created a new ecosystem from which probabilistic programming software can take enormous benefit: batch acceleration, just-in-time compilation, and automatic optimization of code for different hardware modalities (CPU, GPU, TPU) can provide huge speed-ups to a wide range of different problems. In particular, \texttt{JAX} exposes an \textit{automatic differentiation} mechanism, which can take a python function that uses \texttt{JAX} and return its (vector) derivative.  This gives us the opportunity to apply a range of powerful but otherwise unfeasible algorithms used in Bayesian inference, such as Hamiltonian Monte Carlo (HMC) and Variational Inference. 

% To take advantage of these possibilities within cosmology we have developed the \jaxcosmo\ library, which implements background evolution, linear and non linear power spectra (using \texttt{halofit} or the Eisenstein and Hu transfer function), as well as angular power spectra ($C_\ell$) with the Limber approximation for galaxy and weak lensing probes. We discuss algorithms made possible by this library, and present comparisons with the Core Cosmology Library as a benchmark, and run a series of tests using the Dark Energy Survey Year 1 3x2pt analysis with the \numpyro\ library to demonstrate practical usage. 
% We show that clear improvements are possible using HMC compared to Metropolis-Hasting, and that the Normalizing Flows using the Neural Transport is a promising methodology.
%{\color{red}
%;in the early phases of Bayesian model development JAZ not sure what this means so I left it out}

\end{abstract}

%\keywords{Suggested keywords}%Use showkeys class option if keyword
                              %display desired
\maketitle


%% \linenumbers

%% main text

\section{Introduction}
Bayesian inference has been widely used in cosmology in the form of Monte Carlo Markov Chains (MCMC) since the work of \citep{2001ApJ...563L..95K,2003MNRAS.341.1084R} and has been the keystone for past and current analysis thanks partly to packages as  \texttt{CosmoMC} \citep{2002PhRvD..66j3511L}, \texttt{CosmoSIS} \citep{2015A&C....12...45Z}, \texttt{MontePython} \citep{2019PDU....24..260B} as well as   \texttt{Cobaya} \citep{2019ascl.soft10019T,2021JCAP...05..057T}; see, for instance, the list of citations to these popular packages for an idea of the wide usage in the community. 

% \footnote{\url{https://cosmologist.info/cosmomc/readme.html}}
% \footnote{\url{http://bitbucket.org/joezuntz/cosmosis}}
% \footnote{\url{https://cobaya.readthedocs.io}}
% \footnote{\url{https://github.com/brinckmann/montepython_public}}

% Note that some direct optimization of likelihood function has also been successfully undertaken for instance for some Planck analysis \citep{2014A&A...566A..54P}, 
Since the development of these MCMC packages, major advances have been made in automatic differentiation (\textit{autodiff}) \citep{10.5555/3122009.3242010, Margossian2019}, a set of technologies for transforming pieces of code into their derivatives.

While these tools have especially been applied to neural network optimization and machine learning (ML) in general, they can also enable classical statistical methods that require the derivatives of (e.g. likelihood) functions to operate: we consider such methods in this paper. \textit{Autodiff} has been implemented in widely used libraries like \texttt{Stan} \citep{JSSv076i01}, \texttt{TensorFlow}  \citep{tensorflow2015-whitepaper}, and  \texttt{PyTorch} \citep{NEURIPS2019_9015}. 

A recent entrant to this field is the \texttt{JAX} library\footnote{\url{https://jax.readthedocs.io}} \citep{jax2018github} which has undergone rapid development and can automatically differentiate native \texttt{Python} and \texttt{NumPy} functions, offering a speed up to the development process and indeed code runtimes. \texttt{JAX} offers an easy parallelization mechanism (\texttt{vmap}), and just-in-time compilation (\texttt{jit}) and optimization targetting CPU, GPU and TPU hardware thanks to the \texttt{XLA} library that powers TensorFlow. These attractive features have driven wide adoption of \texttt{JAX} in computational research, and motivate us to consider its usage in cosmology.

\texttt{JAX} contains bespoke reimplementation of packages such as \texttt{jax.numpy} and \texttt{jax.scipy}, as well as example libraries as \texttt{Stax} for simple but flexible neural network development. It has formed the seed for a wider ecosystem of packages, including, for example: 
\texttt{Flax} \citep{flax2020github} a high-performance neural network library, \texttt{JAXopt} \citep{jaxopt_implicit_diff} an hardware accelerated, batchable and differentiable collection of optimizers, \texttt{Optax} \citep{optax2020github} a gradient processing and optimization library, and \numpyro\ \citep{phan2019composable,bingham2019pyro}, a probabilistic programming language (PPL) that is used in this paper. Other PPL packages such as \texttt{PyMC} \citep{Salvatier2016} have switched to \texttt{JAX} backend in recent versions\footnote{A more exhaustive list and rapidly growing list of packages can be found at \url{https://project-awesome.org/n2cholas/awesome-jax}}.

% I don't think we need all these URLs, it's getting excessive, especially when they have papers:
%\footnote{\url{https://flax.readthedocs.io/}}
% \footnote{\url{https://jaxopt.github.io}}
% \footnote{\url{https://optax.readthedocs.io}}
% \footnote{\url{https://num.pyro.ai}}
% \footnote{\url{https://www.pymc.io/projects/docs/en/stable/installation.html}}
% \footnote{\url{https://www.tensorflow.org/xla}}
% \footnote{\url{https://www.tensorflow.org/}}
% \footnote{\url{https://pytorch.org/docs/}}
% \footnote{\url{https://mc-stan.org/users/documentation}}

In this context we have developed the open source \jaxcosmo\ library\footnote{\url{https://github.com/DifferentiableUniverseInitiative/jax_cosmo}}, which we present in this paper. The package represents a first step in making the powerful features described above useful for cosmology; it implements a selection of theory predictions for key cosmology observables as differentiable \texttt{JAX} functions.


We give an overview of the code's design and contents in Section~\ref{sec-jaxcosmo-design}. We show how to use it for rapid and numerically stable Fisher forecasts in Section~\ref{sec-fisher-forecast}, in more complete gradient-based cosmological inference with variants of Hamiltonian Monte Carlo including the No-U-Turn Sampler, and ML-accelerated Stochastic Variational Inference in Section~\ref{sec:chmc}. We discuss and compare these methods in Section~\ref{sec-discussion} and conclude in Section~\ref{sec-conclusion}.



\section{JAX: GPU Accelerated and Automatically Differentiable Python Programming}
\label{sec-primer}

The aim of this section is to provide a brief technical primer on \texttt{JAX}, necessary to fully grasp the potential of a cosmology library implemented in this framework.

% Maybe a short history explaining what autograd and XLA are.
%\FrL{Add a short history of XLA and Autograd.} Or maybe not

\paragraph{\textbf{Automatic Differentiation}} Traditionally, two different approaches have been used in cosmology to obtain derivatives of given numerical expressions. The first approach is to derive analytically the formula for the derivatives of interest \citep[e.g.][]{2013MNRAS.432..894J}, with or without the help of tools such as \texttt{Mathematica}\footnote{\url{https://www.wolfram.com/mathematica}.}. This is however only practical typically for simple analytical models.
The second approach is to compute numerical derivatives by finite differences. This approach can be applied on black-box models of arbitrary complexity (from typical Boltzmann codes to cosmological simulations \citep{2020ApJS..250....2V}). However it is notoriously difficult to obtain stable derivatives by finite differences \citep[e.g.][]{2021arXiv210100298B, 2021A&A...649A..52Y}. In addition, their computational cost does not scale well with the number of parameters (a minimum of $(2N+1)$ model evaluations is typically required for $N$ parameters), making them impractical whenever derivatives are needed as part of outer iterative algorithm.

Automatic differentiation frameworks like \texttt{JAX} take a different approach. They trace the execution of a given model and decompose this trace into fundamental operations with known derivatives (e.g. the derivative of a multiplication operation is known). Then, by applying the chain rule formula, the computational graph for the derivatives (of any order) of the model can be built from the known derivatives of every elementary operations. A new function corresponding to the derivative of the original function is therefore built automatically for the user. We direct the interested reader to \cite{baydin2018automatic, Margossian2019} for in-depth introductions to automatic differentiation. 

JAX provides in particular a number of operators (\texttt{jax.grad}, \texttt{jax.jacobian}, \texttt{jax.hessian}) which can compute derivatives of any function written in \texttt{JAX}.
\begin{lstlisting}[language=iPython]
# Let us define a simple function 
def f(x):
	return y = 5 * x + 2
# Take the derivative
df_dx = jax.grad(f)
# df_dx is a new function that always return 5 
\end{lstlisting}

\textbf{Why is that interesting?} \autodiff\ makes it possible to obtain \textit{exact gradients of cosmological likelihoods} with respect to all input parameters at the cost of only 2 likelihood evaluations.


\paragraph{\textbf{Just In Time Compilation (JIT)}} Despite its convenience and wide adoption in astrophysics, Python still suffers from slow execution times compared to fully compiled languages such as C/C++. One approach to mitigate these issues and make Python code fast is Just In Time compilation, which traces the execution of a given Python function the first time it is called, and compiles it into a fast executable (by-passing the Python interpreter), which can be transparently used in subsequent calls to this function. Compared to other strategies for speeding up Python code such as Cython, JIT allows the user to simply write plain Python code, and reap the benefits of compiled code.

A number of libraries allowing for JIT have already been used in astrophysics, in particular Numba\footnote{\url{https://numba.pydata.org/}}, or the HOPE library \cite{2015A&C....10....1A} developed specifically for the need of astrophysics. \texttt{JAX} stands out compared to these other frameworks in that it relies on the highly optimized XLA library\footnote{\url{https://www.tensorflow.org/xla}} for executing the compiled expressions. XLA is continuously developed by Google as part of the TensorFlow project, for efficient training and inference of large scale deep learning applications, and as such supports computational backends such as GPU an Tensor Processing Units (TPU) clusters. The ability to perform computations directly on GPUs through XLA is one of the major benefits of \texttt{JAX}, as speed-ups of at least two orders of magnitudes can be expected for typical parallel linear algebra computations compared to CPU.

In \texttt{JAX}, jitting is achieved simply by transforming a function with \texttt{jax.jit} operation:
\begin{lstlisting}[language=iPython]
# Let us redefine our function
def f(x):
	return y = 5 * x + 2
# And JIT it
jitted_f = jax.jit(f)
# The first call to jitted_f will be relatively slow
# subsequent calls will be extremely fast
# and run as a compiled code directly on GPU
\end{lstlisting}

\textbf{Why is that interesting?} JIT makes it possible to execute entire cosmological \textit{MCMC chains directly on GPUs as compiled code}, with orders of magnitude in speedup over Python code.

\paragraph{\textbf{Automatic Vectorization}} Another extremely powerful feature of \texttt{JAX} is its ability to automatically vectorize or paralellize any function. Through the same tracing mechanism used for automatic differentiation, \texttt{JAX} can decompose a given computation into fundamental operations and add a new \textit{batch} dimension so that the computation can be applied on a batch of inputs as opposed to individual inputs. In doing so, note that the computation will not run sequentially over all entries of the batch, but trully in parallel making full use of the intrinsic parallel architecture of modern GPUs.

In \texttt{JAX} automatic vectorization is achieved using the \textit{jax.vmap} operation:
\begin{lstlisting}[language=iPython]
# Our function f only applies to scalars
def f(x):
	return y = 5 * x + 2
# Applying automatic vectorization
batched_f = jax.vmap(f)
# batched_f now applies to 1D arrays
\end{lstlisting}
Again, we stress that in this example, \texttt{batched\_f} will not be implemented in terms of a for loop, but with operations over vectors. The function above is trivial, but the same approach can be used to parallelize any function, from Limber integrals, to an entire likelihood. When considering multi-devices use-case (eg. GPU or TPU), \texttt{JAX} provides \texttt{pmap} which compile and execute in parallel replicates of the same code on each device. Moreover, recent experimental developments deal with parallelization of function over supercomputer-scale hardware meshes. Notice that in the examples detailed in this article, we have only relied on \texttt{vmap} functionality.

\textbf{Why is that interesting?} Automatic Vectorization makes it possible to trivially parallelize cosmological likelihood evaluations, to run many parallel MCMC chains on a single GPU.

\paragraph{\textbf{NumPy API compliance}} Finally, the last point to note about \texttt{JAX}, is that it mirrors the NumPy API (with only a few exceptions). This means in practice that existing NumPy code can easily be converted to \texttt{JAX}. This is in contrast to other similar frameworks like TensorFlow, PyTorch, or Julia which all require the user to learn, and adapt their code to, a new API or even a new language. 

\textbf{Why is that interesting?} NumPy compliance implies improved maintainability and lower barrier to entry for new contributors.


\section{Design of the \jaxcosmo\ library}
\label{sec-jaxcosmo-design}

In this section, we describe the cosmological modeling provided by \jaxcosmo, and its implementation in JAX. The general design follows that of the Core Cosmology Library (CCL) \citep{2019ApJS..242....2C}, though, in its initial release,
 \jaxcosmo\ only implements a subset of CCL features and options.

All \jaxcosmo\ data structures are organized as \texttt{JAX} \textit{pyTree} container objects, ensuring that two key \texttt{JAX} features are available to them: \textit{autodiff} and \textit{vmap}. The vmap feature enables any operation defined in \texttt{JAX} (including complicated composite operations) to be applied efficiently as a vector operation. The autodiff feature further makes it possible to take the derivative of any operation, automatically transforming a function that takes $n$ inputs and produces $m$ outputs into a new function that generates an $m \times n$ matrix of partial derivatives.

\jaxcosmo\ implements, for example, Runge-Kutta solvers for ODEs, and Simpson \& Romberg integration routines through this framework, so that we can automatically compute the derivatives of their solutions with respect to their inputs. This includes not only the cosmological parameters (the standard set of $w_0 w_a CDM$ cosmological parameters is exposed, using $\sigma_8$ as an amplitude parameter), but also other input quantities such as redshift distributions as described below.

In the rest of this section we describe the cosmological calculations that are implemented using these facilities.

\subsection{Background cosmology}

The computation of the evolution of the cosmological background follows a typical implementation of a Friedmann equation (\citealp[see e.g.][]{2005A&A...443..819P}):
\begin{equation}
    E^2(a) = \frac{\mathrm{H}^2(a)}{\mathrm{H}^2_0} = \Omega_m a^{-3} + \Omega_k a^{-2} + \Omega_{de} e^{f(a)}
\end{equation}
with $a=1/(1+z)$ the scale factor related to the redshift $z$, $\mathrm{H}(a)=\dot{a}/a$ the Hubble parameter with $\mathrm{H}_0$ its present day value, $\Omega_m= \Omega_{cdm}+\Omega_b$, $\Omega_{de}=1-\Omega_k-\Omega_m$, and 
\begin{equation}
    f(a) = -3 (1 + w_0 + w_a) \ln(a) + 3 w_a (a - 1)
\end{equation}
Notably, the relativistic contributions of massless neutrinos and photon radiation, as well as the massive neutrino contribution are currently neglected. From these expressions, in \texttt{jc.background}, are computed the different cosmological distance functions, such as the radial comoving distance
\begin{equation}
     \chi(a) =  R_H \int_a^1 \frac{da^\prime}{{a^\prime}^2 E(a^\prime)}
     \label{eq:radial_comoving}
\end{equation}
with $R_H$ the Hubble radius. 
%Using the scale factor ($a$) redshift ($z$) relationship, $\chi$ can be viewed as a function of $z$. 
%
\subsection{Growth of perturbations}
%
Currently, \jaxcosmo\  implements the \citet{Eisenstein_1998} transfer function $T$ which transforms the primordial matter power spectrum to its late-time non-linear value:
\begin{equation}
    P(k, z) = P(k, z=\infty) \cdot T(k, z; \Omega_m, \Omega_b, ...),
\end{equation}
through the \textit{halofit} model by \cite{2012ApJ...761..152T} or \cite{2003MNRAS.341.1311S} without the neutrino contribution introduced by \cite{10.1111/j.1365-2966.2011.20222.x}. No Baryon feedback modeling is considered yet. 

The primordial power spectrum is modelled with the standard form:
\begin{equation}
    P(k) = A k^{n_s}.
\end{equation}

The normalisation $A$ is parametrized via $\sigma_8$ at $z=0$ as 
\begin{equation}
    A = \sigma_8^2 \times \left(\frac{1}{2 \pi^2} \int_0^\infty \frac{dk}{k} k^3 P(k) W^2(kR_8) \right)^{-1}
\end{equation}
with $R_8 = 8 \mathrm{Mpc}/h$ and $W(x)$ related to the $j_1$ spherical Bessel function as
\begin{equation}
    W(x) = \frac{3j_1(x)}{x}
\end{equation}

%Future version of the library would offer the possibility to call a \texttt{JAX} emulator of the Cosmic Linear Anisotropy Solving System \citep{2011JCAP...07..034B}. \JZ{How close is this to being usable? If it's just an idea or an early prototype then skip this paragraph.}
%
\subsection{Angular power spectra}
%
\jaxcosmo\ is currently focused on predicting projected 2D Fourier-space 2pt galaxy lensing, clustering, and cross correlations, the $C_\ell$ angular power spectra that are a primary target of upcoming photometric surveys. The details of the implementation is in \texttt{jc.angular\_cl} which deals with the mean and Gaussian covariance matrix computations.

The angular power spectra $C_\ell^{ij}$ for the probes $(i,j)$ and for redshift bin window selections are computed in the first order Limber approximation \citep{PhysRevD.78.123506}:
\begin{align}
    C_\ell^{i,j} \approx \left(\ell+\frac{1}{2}\right)^{m_i+m_j}\int\frac{d\chi}{c^2\chi^2}K_i(\chi)K_j(\chi)\,P\left(k=\frac{\ell+1/2}{\chi},z\right),\label{eq:Cell_limber}
\end{align}
The $m_i$ factors are $(0,-2)$ for the galaxy clustering and weak lensing, respectively, and each $K(z)$ function represent a single tomographic redshift bin's number density. These tracers are implemented as two kernel functions:

\begin{description}
\item[\texttt{NumberCounts}]
    \begin{equation}
        K_i(z) = n_i(z)\ b(z)\ H(z)
    \end{equation}
where $n_i(s)$ is the redshift distribution of the sample (e.g., \texttt{jc.redshift.kde\_nz} function), and $b(z)$ is the galaxy bias function (see  \texttt{jc.bias.constant\_linear\_bias}). No redshift space distortions are taken into account.

\item [\texttt{WeakLensing}]
    \begin{multline}
 K_i(z) = \left( \frac{3 H_0^2\Omega_m}{2 c} \right) \left(\frac{(\ell+2)!}{(\ell-2)!} \right)^{1/2}\times 
 \\  (1+z)\ \chi(z) \int_z^\infty p_i(z^\prime)\ \frac{\chi(z^\prime)-\chi(z)}{\chi(z^\prime)}\ dz^\prime + K_{IA}(z)
    \end{multline}
where $K_{IA}(z)$ is an optional kernel function to deal with the Intrinsic Alignment. The implementation of this term currently follows \citet{2011A&A...527A..26J}, and is given by:
\begin{equation}
    K_{IA}(z) =   \left(\frac{(\ell+2)!}{(\ell-2)!}\right)^{1/2}\ p_i(z)\ b(z)\  H(z)\ \frac{C\  \Omega_m}{D(z)}
\end{equation}
with $C\approx 0.0134$ being a dimensionless constant and $D(z)$ the growth factor of linear perturbations.
\end{description}

% Notice that all described kernel functions can be also viewed as function of the scale factor $a$ or as function of the radial comoving distance $\chi$. 

% \FrL{We probably actually want to start by the Limber formula, which explicits what a kernel is, otherwise people don't necessarily know where these kernels come from.}

Because, like the other ingredients, the kernels are implemented as pyTree objects, namely \texttt{NumberCounts} and \texttt{WeakLensing}, all the integrals involved in these computations can be differentiated with respect to the cosmological parameters and the number densities, using \textit{autodiff} and \jaxcosmo's implementation of integration quadrature. An example is given in the context of DES Y1 3x2pts analysis (Sec~\ref{sec-DESY1}).
%
\subsection{Validation against the Core Cosmology Library (CCL)}
%
To illustrate the different features available with the present version of the library (\jaxcosmo\ \texttt{0.1rc9}, which is available in the Python Package Index PyPI\footnote{\url{https://pypi.org/}}), we have written a  companion notebook \nblink{CCL_comparison} to compare it to the well-validated  Core Cosmology Library \citep{2019ApJS..242....2C}\footnote{\url{https://ccl.readthedocs.io}, version \texttt{2.5.1}.}. As examples, Figures \ref{fig:chi_comparison},
\ref{fig:halofit_comparison} and \ref{fig:Cell_comparison}
show the radial comoving distance (Eq.~\ref{eq:radial_comoving}), the non-linear matter power spectrum computation, and the angular power spectrum for galaxy-galaxy lensing (Eq.~\ref{eq:Cell_limber}) using the \texttt{NumberCounts} and \texttt{WeakLensing} kernel functions. \jaxcosmo\ features a suite of validation tests against CCL, automatically validating the precision of all computations to within the desired numberical accuracy; the relative differences between the two libraries are at the level of few $10^{-3}$ or better.

These numerical differences are mostly due to different choices of integration methods and accuracy parameters (eg. quadrature number of points). Increasing these parameters lead to performance degradation for \jaxcosmo\ as it increases the XLA compilation memory requirements significantly, especially for the angular power spectra computation. Since these differences are likely to be within the tolerance of the current generation of cosmological surveys, this trade-off is an acceptable one.

\begin{figure}
    \centering
    \includegraphics[width=\columnwidth]{figures/comp_radial_com_dist.png}
    \caption{Comparison of the radial comoving distance between CCL and \jaxcosmo. More plots are available in the  companion notebook \nblink{CCL_comparison}.} 
    \label{fig:chi_comparison}
\end{figure}
\begin{figure}
    \centering
    \includegraphics[width=\columnwidth]{figures/halofit_pk.png}
    \caption{Comparison of the non-linear matter power spectrum (\textit{halofit} function) between CCL and \jaxcosmo. Is also shown the linear power spectrum.}     \label{fig:halofit_comparison}
\end{figure}
\begin{figure}
    \centering
    \includegraphics[width=\columnwidth]{figures/comp_Cell_shape_pos.png}
    \caption{Comparison of the shape-position angular power spectrum between CCL and \jaxcosmo.} 
    \label{fig:Cell_comparison}
\end{figure}


% \section{Unleashing the Power of Fisher Forecasts with Automatic Differentiation}
\section{Fisher Forecasts \& Data Compression}
\label{sec-fisher-forecast}

As a first illustration of the value of \textit{autodiff} in cosmological computations, we present in this section a few direct applications involving the computation of the Fisher information matrix, widely used in cosmology. \\
Not only does the computation of the Fisher matrix become trivial, but the Fisher matrix itself becomes differentiable, allowing in particular for powerful survey optimization applications.

%JEC 5 August 22: not sure that should be given here as we have an Appendix for that and the main application described in the following sections concern DES Y1. 
%\subsection{DES Y1 setting}
% Here we describe the data and 3x2pt model for DES Y1 
% In this section, we adopt as a setting a DES Y1 3x2pt-like analysis. 


\subsection{Instantaneous Fisher Forecasts}
Fisher matrices are a key tool in cosmology forecasting and experimental planning. By computing the Hessian matrix of a likelihood with respect to its parameters, we can find a Gaussian approximation to a posterior, which is usually sufficient for comparing the constraining power of different experimental configurations. As noted above, computing Fisher matrices is notoriously error-prone, since finite difference approximations to likelihoods must be carefully tuned for convergence, and observable calculations can be numerically unstable. Autodiff can help avoid this challenge.

We first illustrate, with an artificial case study, the computation of a Fisher matrix \citep{1997ApJ...480...22T,Stuart1991} using two methods with the \textit{autodiff} ability of JAX. For the detailed implementation, the reader is invited to look at the following companion notebook \nblink{Simple-Fisher}. In this example we use four tracer redshift distributions: two to define \texttt{WeakLensing} kernels and two for \texttt{NumberCounts} kernels. Then, the $10$ angular power spectra $C_\ell^{p,q}$ ($p,q:1,\dots,4$) are computed for $50$  logarithmically-spaced angular moments between $\ell=10$ and $\ell=1000$ using Equation \ref{eq:Cell_limber}. The Gaussian covariance matrix is computed simultaneously. A dataset is obtained from the computation of the $C_\ell^{p,q}$ with a fiducial cosmology. Then, the following snippet shows the log likelihood function $\mathcal{L}(\theta)$ implementation considering a constant covariance matrix ($\theta$ stands for the set of cosmological parameters). 
%\begin{minted}[fontsize=\footnotesize]{python}
\begin{lstlisting}[language=iPython]
@jax.jit
def likelihood(p):
    # Create a new cosmology at these parameters
    cosmo = jc.Planck15(Omega_c=p[0], sigma8=p[1])
    # Compute mean and covariance of angular Cls
    mu, C = jc.angular_cl.gaussian_cl_covariance_and_mean(cosmo, ell, tracers, sparse=True)
    # Return likelihood value assuming constant covariance, so we stop the gradient
    # at the level of the precision matrix, and we will not include the logdet term
    # in the likelihood
    P = jc.sparse.inv(jax.lax.stop_gradient(C))
    r = data - mu
    return -0.5 * r.T @ jc.sparse.sparse_dot_vec(P, r)
\end{lstlisting}
%\end{minted}
The \texttt{jc.sparse} functions are implementation of block matrix computations: a sparse matrix is represented as a 3D array of shape $(n_y, n_x, n_{diag})$ composed of $n_y \times n_x$ square blocks of size $n_{diag} \times n_{diag}$.  The \texttt{jax.jit} decorator builds a compiled version of the function at the first use. 

The first approach to obtaining approximate 1-sigma contours of the two parameters ($\Omega_c, \sigma_8$) with a Fisher matrix uses the Hessian of the log-likelihood as follows:
\begin{equation}
F_{i,j} = - \frac{\partial^2\mathcal{L}(\theta)}{\partial \theta_i \partial \theta_j}
\qquad (\theta_1=\Omega_c, \theta_2=\sigma_8)
\label{eq:fisher_way1}
\end{equation}
which is accomplished in two lines of \texttt{JAX} code:
\begin{lstlisting}[language=iPython]
hessian_loglike = jax.jit(jax.hessian(likelihood))
F = - hessian_loglike(params)
\end{lstlisting}

The second approach to computing the Fisher matrix, which is restricted to Gaussian likelihoods but is more commonly used in the field because of its numerical stability, is to define a function that computes the observable mean  $\mu(\ell; \theta)$; it follows that the Fisher matrix elements are
\begin{equation}
    F_{i,j} = \sum_\ell \frac{\partial \mu(\ell)}{\partial \theta_i}^T C^{-1}(\ell)\frac{\partial \mu(\ell)}{\partial \theta_j}
    \label{eq:fisher_way2}
\end{equation}
where $C^{-1}(\ell)$ is the covariance matrix computed with the fiducial cosmology. This can also be simply computed in JAX: 
\begin{lstlisting}[language=iPython]
# We define a parameter dependent function that computes the mean
@jax.jit
def jc_mean(p):
    cosmo = jc.Planck15(Omega_c=p[0], sigma8=p[1])
    # Compute signal vector
    mu = jc.angular_cl.angular_cl(cosmo, ell, tracers)
    # We want mu in 1d to operate against the covariance matrix
    return mu.flatten() 
# We compute it's jacobian with JAX, and we JIT it for efficiency
jac_mean = jax.jit(jax.jacfwd(jc_mean))
# We can now evaluate the jacobian at the fiducial cosmology
dmu = jac_mean(params)
# Now we can compose the Fisher matrix
F = jc.sparse.dot(dmu.T, jc.sparse.inv(cov), dmu)
\end{lstlisting}

JAX implementations of the two methods agree to near perfect accuracy, as shown in Figure \ref{fig:simple_fisher_1}.
\begin{figure}
    \centering
    \includegraphics[width=0.7\columnwidth]{figures/simple_fisher_1.png}
    \caption{Comparison of the two methods to compute the Fisher matrix (Eqs.\ref{eq:fisher_way1},\ref{eq:fisher_way2}).} 
    \label{fig:simple_fisher_1}
\end{figure}
%
It is worth noting that in the two methods for Fisher matrix computations described above, the user does not need to vary individual parameter values to compute the 1st or 2nd order derivatives; this is in contrast to the usual finite difference methods. As an illustration, we have used the CCL library to compute the Fisher matrix via Equation \ref{eq:fisher_way2}. To do so, the Jacobian ($\partial \mu/\partial\theta_\alpha$) is computed with centered  order 4 finite differences available in the \texttt{Numdifftools} Python package\footnote{\url{https://numdifftools.readthedocs.io}}. Using the parameter values spaced by ($10^{-6}$, $10^{-2}$, $10^{-1}$) one obtains three different approximation of the 1-sigma contours as shown on Figure \ref{fig:simple_fisher_2}. The contour that agrees best with the \jaxcosmo\ method is obtained with the intermediate spacing parameter $10^{-2}$, implying that the user must tune this parameter carefully. Although very simple, this case study exhibits a significant challenge of finite difference methods for computing the Fisher matrix as has been shown for instance in a more advanced case study in \citet{2021arXiv210100298B}. 

\begin{figure}
    \centering
    \includegraphics[width=\columnwidth]{figures/simple_fisher_2.png}
    \caption{Fisher matrices (Eq.\ref{eq:fisher_way1}) estimated using the CCL for the angular power spectra estimation and finite difference method to get the Jacobian  with different spacing of parameters ($10^{-6}$, $10^{-2}$, $10^{-1}$). For comparison, the contour obtained with \jaxcosmo\ is reproduced from Figure \ref{fig:simple_fisher_1} in black.} 
    \label{fig:simple_fisher_2}
\end{figure}

%
\subsection{Survey Optimization by FoM Maximization}
\label{sec-FOM-optimisation}
% Needs to mention the tomo challenge, mention that we can backpropagate through a NN and the cosmology model
% Maybe this can be only mentioned in the discussion.
% \FrL{Insist here on the fact that the FoM itself is differentiable.}
Fisher forecasts are also commonly used in survey and analysis strategy strategy, where running a full posterior analysis for each possible choice would be unfeasible. The inverse area of a projection of a Fisher matrix in parameters of interest can be used as a metric for survey constraining power, such as in the Dark Energy Task Force report \citep{2006astro.ph..9591A}.

\jaxcosmo\ was used in a recent example of such a process, for the  the LSST-DESC 3x2pt tomography optimization challenge \citep{2021OJAp....4E..13Z}, where the best methodology for assignment of galaxies to tomographic bins was assessed using several such figures of merit and related calculations. The \jaxcosmo\ metric proved to be stable and fast.

Because \texttt{JAX} functions are differentiable with respect to all their inputs, including survey configuration parameters (e.g. depth, area, etc), we can even compute the derivative of an FoM with respect to these inputs, allowing for rapid and complete survey optimization.

\subsection{Massive Optimal Compression in 3 Lines}

% \FrL{Here we can implement MOPED for the compression}

Once the Fisher matrix has been accurately estimated, the MOPED\footnote{Massively Optimised Parameter Estimation and Data compression} algorithm can be used to compress data sets with minimal information loss \citep{2000MNRAS.317..965H,2016PhRvD..93h3525Z, 2017MNRAS.472.4244H}. In the case of the constant covariance matrix the algorithm compresses data in a way that is lossless at the Fisher matrix level (i.e. Fisher matrices estimated using the compressed and full data are identical, by construction)  which reduces a possibly large data vector $\mu$ of size $N$ to $M$ numbers, where $M$ is the number of parameters $\theta_i$ considered. For instance, in the previous section, $N=500$ as $\mu=(C_\ell^{p,q})$ and $M=2$ for $(\Omega_c,\sigma_8)$. 

The algorithm computes by iteration $M$ vectors of size $N$ such that (taking the notation of the previous section)
%JEC 13/1/23 Typo fixed
\begin{equation}
    b_i = \frac{C^{-1}\mu_{,i}-\sum_{j=1}^{i-1}(\mu_{,i}^T b_j)b_j}{\sqrt{F_{i,i}-\sum_{j=1}^{i-1}(\mu_{,i}^T b_j)^2}}
\label{eq:moped}
\end{equation}
where $\mu_{,i}=\partial \mu/\partial \theta_i$ ($i=1,\dots,M$). The vectors $(b_i)_{i\leq M}$ satisfy the following orthogonality constraint
\begin{equation}
    b_i^T C b_j = \delta_{i,j}
\end{equation}
The algorithm is similar to the Gram-Schmidt process, using the constant covariance matrix $C$ to define the scalar product $\langle b_i, b_j\rangle$. Then, the original data set $x=C_\ell^{p,q}$ is compressed in a data set composed of $M$ numbers $y_i$ according to
\begin{equation}
    y_i = b_i^T x
\end{equation}
These numbers are uncorrelated and of unit variance and this construction ensures that the log-likelihood of $y_i$ given  $\theta_i$ is identical to that of $x$ up to second order, meaning that the Fisher matrices derived from the two parameters should be identical, and in general the $y$ values should lose very little information compared to the full likelihood.

In problems where a (constant) covariance matrix is estimated from simulations, the number of such simulations required for a given accuracy typically scales with the number of data points used. 
MOPED therefore greatly reduces this number, often by a factor of hundreds. Since the uncertainty in the covariance due to a finite number of simulations must be accounted for \citep{2018MNRAS.473.2355S,2007A&A...464..399H}, this reduction can also offset any loss of information from the compression. Inaccuracies in the full covariance matrix used in the data compression result only in information loss, not bias, as does mis-specification of the fiducial parameter set $\theta_i$ in equation \ref{eq:moped}.


% \FrL{hummm but we still do need a full covariance in the compression algorithm, right?} \FrL{And we still do need to invert it... is the idea rather that if we dont have a perfect matrix at that stage the worse that can happen is sub optimal compression?}
%JEC{Well there are several ways that $C$ can be questioned: parameter dependence (ie. fiducial model/true model), non-gaussianities, errors... So not sure that all these effects induce only sub-optimal compression. But it may be out of the scope of this paragraph/paper.}

Another key advantage of the MOPED algorithm is to eliminate the need of large covariance matrix inversion of size $N\times N$ requiring $O(N^3)$ operations. This inversion takes place not only for the Fisher matrix computation (Eq.~\ref{eq:fisher_way2}, but more importantly in the log-likelihood computation (see the snippet of the previous section). The MOPED algorithm reduces the complexity to $O(M)$ operations.

To give an illustration, the following snippet uses the mock data set and results on the Fisher matrix computation from the previous section, to obtain the MOPED compressed data set composed of two parameters $(y_0,y_1)$ with maximal information on $(\Omega_c, \sigma_8)$:  
\begin{lstlisting}[language=iPython]
# Orthogonal vectors
b0 = jc.sparse.dot(C_inv,dmu[:,0])/jax.numpy.sqrt(F[0,0])
a = dmu[:,1].T @ b0
b1 = (jc.sparse.dot(C_inv,dmu[:,1]) - a * b0)/jax.numpy.sqrt(F[1,1]-a*a)
# MOPED vectors
y0 = b0.T @ data
y1 = b1.T @ data
\end{lstlisting}
Then, the log-likelihood can easily be implemented as:
\begin{lstlisting}[language=iPython]
@jax.jit
def compressed_likelihood(p):
    # Create a new cosmology at these parameters
    cosmo = jc.Planck15(Omega_c=p[0], sigma8=p[1])
    # Compute mean Cl
    mu = jc.angular_cl.angular_cl(cosmo, ell, tracers).flatten()
    # likelihood using the MOPED vector
    return -0.5 * ((y0 - b0.T @ mu)**2 + (y1 - b1.T @ mu)**2)
\end{lstlisting}
The comparison between contour lines obtained with the original likelihood (uncompressed data set) and the MOPED version are shown in Figure \ref{fig:moped} for the case study of the previous section. Clearly, close to the negative likelihood minimum the lines agree very well.
\begin{figure}
    \centering
    \includegraphics[width=\columnwidth]{figures/moded.png}
    \caption{Illustration of the log-likelihood contours obtained with an uncompressed data set (plain lines) and a MOPED version (dashed lines).} 
    \label{fig:moped}
\end{figure}
%
The case where the covariance matrix depends upon the parameters is discussed by  \citet{2017MNRAS.472.4244H} and leads to similar advantages of the MOPED compression algorithm.

%
\section{Posterior Inference made fast by Gradient-Based Inference Methods}
\label{sec:chmc}
%
In the following sections we review some statistical methods which directly benefit from the automatic differentiablity of \jaxcosmo\ likelihoods. We demonstrate a range of gradient-based methods, from Hamiltonian Monte Carlo (HMC), and its \textit{No-U-Turn Sampler} (NUTS) variant, to Stochastic Variational Inference (SVI). We further report on their respective computational costs in a DES-Y1 like analysis. All  the methods have been implemented using the \numpyro\ probabilistic programming language (PPL). 
%
% and NUTS after a \textit{Neural Transport} perform using a \textit{Stochastic Variational Inference} (aka SVI). All  the methods have been implemented using the \numpyro\ probabilistic programming language (PPL). 
%
%


\subsection{Description of the DES-Y1 exercise}
\label{sec-DESY1}
%JEC{Transfer of the model context from appendix here to ease the reading.}
From the DES Year 1 lensing and clustering data release \footnote{\url{http://desdr-server.ncsa.illinois.edu/despublic/y1a1_files/chains/2pt_NG_mcal_1110.fit}} we have extracted the $N(z)$ distributions of four source and five lens samples. We normalize the sources to $[1.47, 1.46, 1.50, 0.73]$ effective number of sources per $\mathrm{arcmin}^2$. These distributions are modelled in \jaxcosmo\ using a kernel density estimation in the \texttt{jc.redshift.kde\_nz} function and are presented in Figure \ref{fig-DESY1-src-lens-redshift}.
\begin{figure}
\centering
\includegraphics[height=3cm]{figures/DESY1-source-redshift.png}
\includegraphics[height=3cm]{figures/DESY1-lens-redshift.png}
\caption{Distributions of the sources and lenses for the different redshift bins considered.}
\label{fig-DESY1-src-lens-redshift}
\end{figure}
\begin{table}[htb]
\caption{Priors of the 21 variables of the DES-Y1 of the 3x2pt likelihood (number counts and shear).}
\label{tab-DESY1}
 \centering
\begin{tabular}{ccccccccccc}
\hline
 parameter &  prior \\
 \hline
  \multicolumn{2}{c}{\textbf{Cosmology}} \\
$\Omega_c$ & $\mathcal{U}[0.10, 0.9]$ \\ %JEC 21/10/22 there was exchanges in Omega_c, sigma8, Omega_b intervalle (but ok in the notebooks)
$\sigma_8$ & $\mathcal{U}[0.40, 1.0]$ \\
$\Omega_b$ & $\mathcal{U}[0.03, 0.07]$ \\
$w_0$ & $\mathcal{U}[-2.00, -0.33]$ \\
$h$ & $\mathcal{U}[0.55, 0.91]$ \\
$n_s$ & $\mathcal{U}[0.87, 1.07]$ \\
\multicolumn{2}{c}{\textbf{Intrinsic Alignment}} \\
$A$ & $\mathcal{U}[-5,5]$ \\
$\eta$ &$\mathcal{U}[-5,5]$ \\
\multicolumn{2}{c}{\textbf{Lens Galaxy Bias}} \\
$(b_i)_{i:1,\dots,5}$ & $\mathcal{U}[0.8,3.0]$ \\
\multicolumn{2}{c}{\textbf{Shear Calibration Systematics}} \\
$(m_i)_{i:1,\dots,4}$ & $\mathcal{N}[0.012,0.023]$ \\
\multicolumn{2}{c}{\textbf{Source photo-$z$ shift}} \\
$dz_1$ & $\mathcal{N}[0.001,0.016]$ \\ % JEC note the sign is the one we have used but is different from https://arxiv.org/pdf/1708.01530.pdf
$dz_2$ & $\mathcal{N}[-0.019,0.013]$ \\
$dz_3$ & $\mathcal{N}[0.009,0.011]$ \\
$dz_4$ & $\mathcal{N}[-0.018,0.022]$ \\
\hline
\end{tabular}
\end{table}


Using the \numpyro\ PPL, we then set up a forward model following the DES Y1 Pipeline \citep{2018PhRvD..98d3526A}. Here we show some key elements of the implementation; the details and inference examples may be found in the following notebook \nblink{VectorizedNumPyro_block}. The model parameters and their prior distributions are shown in Table \ref{tab-DESY1}.  For instance the $\Omega_c$ parameter is treated as random variable as follows

\begin{lstlisting}[language=iPython]
Omega_c = numpyro.sample("Omega_c", Uniform(0.1, 0.9))
\end{lstlisting}

Then, we generate mock angular power spectra $C_\ell$ from the auto \& cross correlations of the Number Counts and Weak Lensing probes computed with the \texttt{gaussian\_cl\_covariance\_and\_mean} function in the \texttt{jc.angular\_cl} module. The code reads:
\begin{lstlisting}[language=iPython]
# Define the lensing and number counts probe
probes = [jc.probes.WeakLensing(nzs_s_sys, 
                       ia_bias=b_ia,
                       multiplicative_bias=m),
          jc.probes.NumberCounts(nzs_l, b)]
cl, C = gaussian_cl_covariance_and_mean(cosmo, 
                 ell, probes, 
                 f_sky=0.25, sparse=True)
\end{lstlisting}

with \texttt{cosmo} an instance of the \texttt{jc.Cosmology} setting the cosmological parameters generated with the priors, and \texttt{ell} (ie. $\ell$) a series of 50 angular modes. After encapsulating the code above with input sampled parameters (using \numpyro\ distribution classes) in a function \texttt{model}, we can generate our mock data (\texttt{cl\_obs}). This comes comes from this model function evaluated at a fiducial cosmology, with \numpyro\ dealing with the random number generation that generates added noise:

\begin{lstlisting}[language=iPython]
fiducial_model = numpyro.condition(model,
    {"Omega_c":0.2545, "sigma8":0.801, 
    "h":0.682, "Omega_b":0.0485, "w0":-1.,"n_s":0.971,
     "A":0.5,"eta":0.,
     "m1":0.0,"m2":0.0,"m3":0.0,"m4":0.0,
     "dz1":0.0,"dz2":0.0,"dz3":0.0,"dz4":0.0,
     "b1":1.2,"b2":1.4,"b3":1.6,"b4":1.8,"b5":2.0
      })

with seed(rng_seed=42):
    cl_obs, P, C = fiducial_model()
\end{lstlisting}

The \textit{inference model} looks very similar to the \textit{forward model} excepts that first we fix the angular power spectra covariance matrix $C$ (and its inverse $P$) and secondly we let \numpyro\ generates the model $C_{\ell}$ from the priors:
\begin{lstlisting}[language=iPython]
cl = jc.angular_cl.angular_cl(cosmo, ell, 
                              probes).flatten()
return numpyro.sample("cl", MultivariateNormal(cl, 
                            precision_matrix=P,
                            covariance_matrix=C))
\end{lstlisting}

These theoretical $C_{\ell}$ are in turn conditioned on the mock $C_\ell$:

\begin{lstlisting}[language=iPython]
observed_model = numpyro.condition(model, {"cl": data})
\end{lstlisting}


%Then, as an example the optimisation of the cosmological parameters using for instance the NUTS flavour of MCMC can be conducted as follows
%\begin{minted}[fontsize=\footnotesize]{python}
%\begin{lstlisting}[language=iPython]
%nuts_kernel = numpyro.infer.NUTS(observed_model,
%              step_size=1e-1, 
%              init_strategy=numpyro.infer.init_to_median,
%              dense_mass=True,
%              max_tree_depth=7)
%
%mcmc = numpyro.infer.MCMC(nuts_kernel, 
%                          num_warmup=200, 
%                          num_samples=1000,
%                          num_chains=16,
%                          chain_method='vectorized',
%                          progress_bar=False)
%
%mcmc.run(jax.random.PRNGKey(42))
%\end{lstlisting}
%%\end{minted}
%More details can be found in the repository of this paper to perform a \numpyro\ modeling using \jaxcosmo: a structured NUTS sampling described in Section~\ref{sec-NUTS} \nblink{VectorizedNumPyro_block}, and a SVI optimisation followed by NUTS sampling of Section~\ref{sec-Neural-Reparametrisation} \nblink{DESY_Y1_SVI_and_NeutraReparam}. 
How to use this model to perform inference is described in the sections \ref{sec-NUTS} and \ref{sec-SVI}. %For a complete example of this functionality see the attached notebook: \nblink{VectorizedNumPyro_block}.
%
\subsection{Vanilla Hamiltonian Monte Carlo}
%
% Show Joe's vanilla HMC results against Cobaya
Hamiltonian Monte Carlo (HMC) is an MCMC-type method particularly suited to drawing
samples from high dimensional parameter spaces.  It was introduced in \citep{1987PhLB..195..216D}
and developed extensively since.  See \citet{betancourt} for a full review; we describe
very basic features here.

HMC samples spaces by generating particle trajectories through the space, using the log-posterior as the negative potential energy of a particle at each point $q$ in the space. Associated with $q$, we introduce an auxiliary $p$ variable as Hamiltonian momentum such that
\begin{equation}
- \log{\cal P}(q) = V(q) \quad H(q,p) = V(q) + U(p)
\end{equation}
where $U(p)$ is a kinetic energy-like term defined by 
\begin{equation}
U(p) = p^T M^{-1} p
\end{equation}
At each sample, a trajectory is initialized with a random momentum $p$, and then Hamilton's equations are integrated:
\begin{align}
\frac{\mathrm{d}p}{\mathrm{d}t} &= - \frac{\partial V}{\mathrm{d} q} = \frac{\partial \log{\cal P}}{\mathrm{d} q} \\
\frac{\mathrm{d}q}{\mathrm{d}t} &= + \frac{\partial U}{\mathrm{d} p} = M^{-1} p
\end{align}
where $M$ is a mass matrix which should be set to approximate the covariance of the posterior. This is also used to set the scale of the random initial velocities. These differential equations may be integrated numerically, taking $L$ small steps of the \textit{leapfrog} algorithm:
\begin{align}
    p_{n+\frac{1}{2}} &= p_n -\frac{\varepsilon}{2} \frac{\partial V}{\mathrm{d} q}(q_n) \\
    q_{n+1} & = q_n +\varepsilon M^{-1} p_{n+\frac{1}{2}} \\
    p_{n+1} &=  p_{n+\frac{1}{2}} -\frac{\varepsilon}{2} \frac{\partial V}{\mathrm{d} q}(q_{n+1})
\end{align}
where $\varepsilon$ is a step size parameter.

Formally, the set of $n_\mathrm{dim}$ momenta are treated as new parameters, and after 
some number of integration steps a final point in the trajectory is compared to the initial one,
and a Metropolis-Hastings acceptance criterion on the total energy $H(q,p)$ is applied. If the trajectory is perfectly simulated then this acceptance is unity, since energy is conserved; applying it allows
a relaxation of the integration accuracy.

The gradients $\partial \log{\cal P} / \mathrm{d} q$ can be estimated using finite differencing,
but this typically requires at least $4 n_{\mathrm{dim}} + 1$ posterior evaluations per point, greatly slowing it
in high dimension, and as with the Fisher forecasting is highly prone to numerical error. Automatically
calculating the derivative, as in \jaxcosmo, makes it feasible and efficient.

Metropolis-Hastings, and related methods like \texttt{emcee} \citep{goodman-weare,emcee},  suffer as dimensionality increases,  as the region of high probability mass (the \textit{typical set}) becomes a very small fraction of the total parameter space volume. At high enough dimension they become a slow random walk around the space and cannot remain in typical set regions.
The dynamics of HMC allows it to make large jumps that nonetheless stay within the region of high posterior.

The tricky part of HMC is that the \textit{leapfrog} algorithm needs tuning to set the number of steps as well as the step size of integration. The next section addresses this problem thanks to the No-U-Turn HMC version.



%Below we show an example set of HMC constraints using \jaxcosmo\ to constrain a simulated
%Dark Energy Survey Year One (DES-Y1) lensing and clustering-like (3x2pt) likelihood, using 21 parameters\footnote{We omit the 
%five clustering sample photometric redshift parameters}.  We re-parametrize the space to unit mass using the Cholesky 
%decomposition
%of the covariance as estimated with an initial Fisher matrix; this lets us reflect the trajectories when they reach the
%edge of the parameter space, as recommended in \citep{NIPS2015_8303a79b}.  We use a fixed number (25) of integration steps and 
%a fixed integration period (0.02), this was chosen heuristically to give a reasonable acceptance rate, but is likely to be
%far from optimal.  We compare to the highly-optimized \texttt{Cobaya} 
%Metropolis-Hastings implementation  %\citep{cobaya2,cobaya1} JEC it may preferable to have a single up to date reference in JCAP
%\citep{2019ascl.soft10019T,2021JCAP...05..057T}, initializing it with the Fisher matrix as a proposal and
%tuning thereafter.  We ran two processes for each sampler, with four CPU threads per process.
%
%The Hamiltonian sampler required around half the number of samples as the Metropolis (70,000 vs 140,000) to reach approximately the same
%convergence, as tested by the Gelman-Rubin test \citep{gelman}, though each sample was itself a few times slower
%on a CPU.  This proof-of-principle example can certainly be hugely improved using various extensions to HMC such as No U-Turn Sampling \citep{nuts} or sampling from the entire trajectories \cite{betancourt}.  On next generation GPU high-performance systems, the advantage will be large.
%
%\begin{figure}
%\includegraphics[width=0.95\columnwidth]{figures/hmc.pdf}
%\caption{Constraints on three of the 21 parameters of a simulated DES-Y1 3x2pt likelihood, using a simple Hamiltonian
%Monte Carlo sampler with \jaxcosmo\ (blue), compared to the \texttt{Cobaya} Metropolis-Hastings sampler (orange).}
%\end{figure}
%
%
%We note that a full Boltzmann code accurate enough to calculate the CMB spectra to Planck \citep{planck18}
%or future \citep{s4,simons} accuracy is currently beyond the scope of this project.  
%If this is needed then HMC could use a fast approximation to a CMB theory spectrum, and importance sampling applied to the complete chain.

\subsection{NUTS}
\label{sec-NUTS}
%
% Show the advantage of using NUTS 
% look at difference in efficiency in terms of how many times we need to call the model.

The No-U-Turn Sampler (\textit{NUTS})  variant of the traditional HMC sampler was introduced in \citet{10.5555/2627435.2638586}. It aims to help finding a new point  $x_{i+1}$ from  the current $x_i$ by finding good and dynamic choices for the leapfrog integration parameters in the root HMC algorithms, the step size $\varepsilon$ and the number of steps $L$.

NUTS sets iterates the leapfrog algorithm not for a fixed $L$, but until the trajectory starts to ``double back'' and return to previously visited region, at the cost of increasing the number of model evaluations. The user has to set a new  parameter  (\texttt{max\_tree\_depth}) which gives as a power of $2$ the maximum number of model calls at each generation.

Both sampler HMC and NUTS are available in the \numpyro\ library. After the forward model creation for the DES-Y1 3x2pt exercise described in section \ref{sec-DESY1}: \begin{itemize}
    \item we apply an affine transformation on the cosmological, intrinsic alignment and bias parameters to use a consistent uniform prior $\mathcal{U}[-5,5]$ (Table~\ref{tab-DESY1});
    \item
    we use a structured mass matrix $M$ in a block diagonal form with the blocks as the following sets of parameters $(\Omega_b,\Omega_c,\sigma_8,w_0,h)$ and $(b_i)_{i:1\dots5}$. The remaining parameters have uncorrelated masses. This matrix structure is motivated by the expected degree of parameter correlation as shown for instance in Figure \ref{fig_cobaya_NUTS_SVI_bis}.
\end{itemize}

% As an example the optimisation of the cosmological parameters using for instance the NUTS flavour of MCMC can be conducted as follows with \numpyro:
% \begin{lstlisting}[language=iPython]
% nuts_kernel = numpyro.infer.NUTS(observed_model,
%               step_size=1e-1,
%               init_strategy=numpyro.infer.init_to_median,
%               dense_mass=True,
%               max_tree_depth=7)

% mcmc = numpyro.infer.MCMC(nuts_kernel, 
%                           num_warmup=200, 
%                           num_samples=1000,
%                           num_chains=16,
%                           chain_method='vectorized',
%                           progress_bar=False)

% mcmc.run(jax.random.PRNGKey(42))
% \end{lstlisting}

We have run the NUTS sampler using \texttt{numpyro.infer.NUTS} on the DES Y1 likelihood,  with 16 chains of 1,000 samples each after a warm-up phase consisting of 200 samples, with the \texttt{max\_tree\_depth} set to seven (ie. 128 steps for each iteration). %\FrL{it should explain that vectorized means 16 chains in parallel on a single GPU.}
Using the ``vectorized'' \texttt{numpyro} option we ran all 16 chains simultaneously on a single GPU, made possible by the \texttt{JAX} \textit{vmap} mechanism. If one has several GPU devices available, then the using the \texttt{JAX} paralellization mechanism (\textit{pmap}), it is further possible to launch the vectorized sampling across the devices, and get back all the MCMC chains. However, the experiments have all been undertaken on a single GPU, either a NVidia Titan Xp (12GB RAM) on a desktop or an NVidia V100 (32GB RAM) at the IN2P3 Computing Centre\footnote{\url{https://cc.in2p3.fr/en/}}. The elapsed time for these experiments was 20 hours.

The results in terms of relative effective sample sizes (ESS) are detailed in Table~\ref{tab-ESS-NUTS_SVI-1} while the confidential level (CL) contours are presented in Figure \ref{fig_cobaya_NUTS_SVI}. We compare to a reference sample from the highly-optimized \texttt{Cobaya} Metropolis-Hastings implementation \citep{2019ascl.soft10019T,2021JCAP...05..057T}, which is widely used in cosmology and which we ran for around 40 hours on CPU to obtain the set of contours shown.

There is a dramatic improvement ofinthe ESS by about a factor of 10 using the NUTS sampler compared to Cobaya, with very good agreement between the CL contours. It is worth noting that the mass matrix structure described above increases the sampling efficiency by about a factor of two.

The speed of the sampling could be improved: we have tested using the parameter \texttt{max\_tree\_depth=5} and found convergence in five hours, showing a linear scaling in this parameter while keeping the sampling efficiencies at a high level; the user is highly encouraged to tune this critical parameter. 

%\JZ{I don't think the anticipation of the next section was needed here to make the point so I removed it, but please let me know if you're unhappy about this. Otherwise if you're happy please delete this comment.}

% Anticipating the Section~\ref{sec-Neural-Reparametrisation} devoted to the Neural Transport which is an effective solution to validate the model with fewer samples, 
% we have used a NUTS sampling with \texttt{max\_tree\_depth=5} those elapse time is 5 hours. This clearly shows a linear scaling with respect to the number of steps per iteration keeping the sampling efficiencies at a high level (see Table~\ref{tab-ESS-NUTS_SVI-1}), then the user is highly encouraged to tune this critical parameter. 
%
\begin{figure*}
\centering
\includegraphics[width=1.5\columnwidth]{figures/fig_Cobaya-NUTS-SVI200_v1.pdf}
\caption{Constraints (30\%, 68\%, 90\%) on 4 of the 21 parameters of a simulated DES-Y1 3x2pt likelihood, using the \texttt{Cobaya} Metropolis-Hastings sampler (full curve in blue, 70,000 samples), the  NUTS sampling described in section \ref{sec-NUTS} (dashed curve in red; 16,000 samples), and a SVI MVN optimisation followed by a Neural Transport parametrisation to run a NUTS sampling (dashed-dotted curve in green, 200 samples).}
\label{fig_cobaya_NUTS_SVI}
\end{figure*}



\subsection{Stochastic Variational Inference}
\label{sec-SVI}
%

We now explore \textit{Stochastic Variational Inference} \citep{10.5555/2567709.2502622, 8588399}, another inference algorithm enabled by auto-differentiation. If we  write $p(z)$ the prior, $p(\mathcal{D}|z)$ the likelihood and $p(\mathcal{D})$ the marginal likelihood, then thanks to Bayes theorem we have $p(z|\mathcal{D})=p(z)p(\mathcal{D}|z)/p(\mathcal{D})$ as the posterior distribution of a model with latent variables $z$ and a set of observations $\mathcal{D}$. Variational Inference (VI) aims to find an approximation to this distribution, ie. $p(z|\mathcal{D}) \approx q(z;\lambda)$, by determining the variational parameters $\lambda$ of a predefined distribution. To do so, one uses the Kullback-Leibler divergence of the two distributions $KL(q(z;\lambda)||p(z|\mathcal{D}))$ leading to the following relation
\begin{align}
\log p(\mathcal{D}) &= \mathtt{ELBO} +  KL(q(z;\lambda)||p(z|\mathcal{D})) \label{eq-ELBO} \\
\mathrm{with} \ \mathtt{ELBO} &\equiv -\mathbb{E}_{q(z;\lambda)}\left[ \log q(z;\lambda)\right] + \mathbb{E}_{q(z;\lambda)}\left[ \log p(z,\mathcal{D}) \right] 
\end{align}
which defines the \textit{evidence lower bound} (aka ELBO) that one aims to maximize to get the $\lambda$ values. So, the optimal variational distribution satisfies
\begin{equation}
q(z;\lambda^\ast) = \underset{q(z;\lambda)}{\mathrm{argmax}}\  \mathtt{ELBO} = 
\underset{\lambda}{\mathrm{argmin}}\ \mathcal{L}(\lambda)
\end{equation}
The function $\mathcal{L}(\lambda)$ is the cost function used in practice. It is composed of two parts:
\begin{equation}
\mathcal{L}(\lambda) = \underbrace{\mathbb{E}_{q(z;\lambda)}\left[ \log q(z;\lambda)\right]}_{guide} - \underbrace{\mathbb{E}_{q(z;\lambda)}\left[ \log p(z,\mathcal{D}) \right]}_{model}
\label{eq-loss-svi-1}
\end{equation}
where the \textit{guide} in the \numpyro\ library (i.e. the parametrized function $q$) may be a multi-variate Gaussian distribution (MVN) for instance.

Using the auto-differentation tool, one can use ``black-box'' guides (aka \textit{automatic differentiation variational inference}). As stated by the authors of \citep{10.5555/3122009.3122023} ADVI specifies a variational family appropriate to the model, computes the corresponding objective
function, takes derivatives, and runs a gradient-based or coordinate-ascent optimization. First we define a invertible differentiable transformation $T$ of the original latent variables $z$ into new variables $\xi$, such $\xi=T(z)$ and $z=T^{-1}(\xi)$, where the new $\xi$ parameters are unbounded, $xi_i in (\-infty, \infty)$ and so the subsequent minimization step can be performed with no bound constraints. 
% One can develop ``AutoGuides'' (\numpyro\ terminology) that can be adapted to the user models.
The cost function then reads
\begin{equation}
\mathcal{L}(\lambda) = \underbrace{\mathbb{E}_{q(\xi;\lambda)}\left[ \log q(\xi;\lambda)\right]}_{guide} - \underbrace{\mathbb{E}_{q(\xi;\lambda)}\left[ \log p(\xi,\mathcal{D}) \right]}_{model}
\label{eq-loss-svi-2}
\end{equation}
with
\begin{equation}
p(\xi,\mathcal{D}) \bydef p(T^{-1}(\xi),\mathcal{D}) |J_{T^{-1}}(\xi)|
\end{equation}
which includes the Jacobian of the $T^{-1}$ transformation.
The evaluation of the expectations during gradient descent of the loss Eq.~\ref{eq-loss-svi-2} can be done using what is called \textit{elliptical standardisation} or \textit{re-parametrization trick} or \textit{coordinate transformation} (see references in \citealt{10.5555/2969239.2969303}).  Let us illustrate the method using an invertible transformation  $S_\lambda$ such that $S_\lambda(\xi)=\zeta$, where $\zeta\sim \mathcal{N}(0,I)$\footnote{Notice that $z=T^{-1}(\xi)=(T^{-1} \circ S_\lambda^{-1})(\zeta)=(S_\lambda \circ T)^{-1}(\zeta)=F_\lambda(\zeta)$.}. The Jacobian of this distribution is 1 by definition (volume conservation), so the loss function reads
\begin{multline}
-\mathcal{L}(\lambda) = \underbrace{\mathbb{E}_{\zeta\sim \mathcal{N}(0,I)}\left[ \log p(T^{-1}(S_\lambda^{-1}(\zeta)),\mathcal{D}) + \log |J_{T^{-1}}(S_\lambda^{-1}(\zeta))| \right]}_{model} \\ + \underbrace{\mathbb{H}[q(\xi;\lambda)]}_{guide}
\label{eq-loss-svi-3}
\end{multline}
where $\mathbb{H}(q)\equiv \mathbb{E}_{q(\xi;\lambda)}\left[ \log q(\xi;\lambda)\right]$ is the Shannon entropy of the $q$ distribution; its gradient can be computed once for all for a given $q$ distribution family and reused in any user model.  
Then,
to get $\nabla_\lambda \mathcal{L}$, the $\nabla$ operator can be put inside the expectation which leads to\footnote{To simplify the notation, $T^{-1}(S_\lambda^{-1}(\zeta))$ has been replaced by $z$.}
\begin{multline}
-\nabla_\lambda\mathcal{L}(\lambda) = \mathbb{E}_{\zeta\sim \mathcal{N}(0,I)}\left\{
\left[ \nabla_z \log p(z,\mathcal{D}) \times \nabla_\xi[T^{-1}(\xi)] \right. \right. \\
+ \left. \left. \nabla_\xi \log|J_{T^{-1}}(\xi)| \right] \times \nabla_\lambda S_\lambda^{-1}(\zeta)
\right\}
+ \nabla_\lambda \mathbb{H}[q(\xi;\lambda)]
\label{eq-loss-svi-4}
\end{multline}
%JEC: I think now it is not usefull. A concrete example of the gradient formula is given in Appendix \ref{app-SVI_MVN} with the multivariate Gaussian distribution family used as the guide.

%
%\FrL{here it would be better to have a small statement on the limitations of VI, and why it's a good idea to then go to Neutra.} 
%\FrL{we don't have plots of just the VI?}\JEC{Good point: I have SVI alone with both MVN or Block Neural Autoregressive Flow. See new figure.}
% \JZ{I removed a code snippet here since it was really about numpyro instead of jax-cosmo and felt slightly out of place. Uncomment it if you prefer!}
An implementation example using the \numpyro\ library may be found in this companion notebook: \nblink{DES_Y1_SVI_and_NeutraReparam}.
% Here is the simple way \numpyro\ deals with SVI initialisation and optimisation\footnote{See also listing in Appendix \ref{sec-DESY1}) where the \texttt{model} is described and the \texttt{cl\_obs} are the observed $C_\ell$.}
% \begin{lstlisting}[language=iPython]
% import numpyro.infer.autoguide as autoguide
% from numpyro.infer import SVI, Trace_ELBO
% from numpyro.optim import Adam
% # choose a SVI guide 
% guide = autoguide.AutoMultivariateNormal(model,
%         init_loc_fn=numpyro.infer.init_to_median())
% # SVI optimisation 
% optimizer = numpyro.optim.Adam(1e-3)
% svi = SVI(model_spl, guide,optimizer,loss=Trace_ELBO(num_particles=10))
% svi_result = svi.run(jax.random.PRNGKey(0),20_000, cl_obs)
% #To get samples from SVI approximated posterior 
% samples = guide.sample_posterior(jax.random.PRNGKey(1), svi_result.params, sample_shape=(100_000,))
% \end{lstlisting}
%
Once the optimisation is done one can obtain  i.i.d. $z$ samples from the $q(z,\lambda^\ast)$ distribution  applying the inverse of the inverse of the $S_{\lambda^\ast}$ and $T$ transformations. Using the same DES-Y1 simulation as in previous section, we use both a MultiVariate Normal distribution (MVN) and a Block Nueral Autoregressive Flow (B-NAF) \citep{pmlr-v115-de-cao20a} as \textit{guides} to approximate the true posterior (\textit{model}). The B-NAF architecture is composed of a single flow using a block autoregressive structure with 2 hidden layers of 8 units each. The SVI optimization has been performed with the Adam optimizer \citep{KingmaB14} and a learning rate set to $10^{-3}$. We have stopped the optimization after 20,000 (30,000) steps to ensure a stable ELBO loss convergence when using the B-NAF (MVN) guides, and no tuning of the optimizer has been undertaken as for instance a learning rate scheduling. It takes about 2 or 3 hours on the NVidia V100 GPU scaling according to the number of steps.  

In figure \ref{fig_cobaya_SVIs}, we compare the contours obtained with \texttt{Cobaya} (as in figure \ref{fig_cobaya_NUTS_SVI}) and those obtained with the MVN and B-NAF guided SVI.  As noted in \cite{NEURIPS2020_7cac11e2} one challenge with variational inference is assessing how close the variational approximation $q(z,\lambda^\ast)$ is to the true posterior distribution. It is not in the scope of this article to elaborate a statistical diagnosis; rather we show that both guided SVI exhibit rather similar contours and both estimate are close to the Cobaya posterior sampling. The difference is that these SVI approximate posteriors have been obtained in a much shorter time, and can serve as starting point for a NUTS sampler as described in the next section. 
%
\begin{figure*}
\centering
\includegraphics[width=1.5\columnwidth]{figures/fig_Cobaya_SVIs_v1.pdf}
\caption{Same configuration as in Figure \ref{fig_cobaya_NUTS_SVI} but using sampling of approximated posterior using SVI with MVN and B-NAF guides (see text) compared to \texttt{Cobaya} sampling.}
\label{fig_cobaya_SVIs}
\end{figure*}
%
\subsubsection{Neural Transport}
\label{sec-Neural-Reparametrisation}
%
If the SVI method can be used as is to get $z$ i.i.d. samples from the $q(z,\lambda^\ast)$ distribution as shown on the previous section, the \textit{Neural Transport MCMC} method \citep{Parno2018,2019arXiv190303704H} is an efficient way to boost HMC efficiency, especially in target distribution with unfavourable geometry where for instance the leapfrog integration algorithm has to face squeezed join distributions for a subset of variables. From SVI, one obtains a first approximation of the target distribution, and this approximation is used to choose a better transform $T$ to map the parameter space to a more convenient one $z=F_\lambda(\zeta)$ (eg. $F_\lambda=T^{-1}\circ S^{-1}_\lambda$) is such that
\begin{equation}
q(z;\lambda) \rightarrow q(\zeta;\lambda) \bydef q(F_\lambda(\zeta)) |J_{F_\lambda}(\zeta)|
\end{equation}
where $F_\lambda$ with the optimal $\lambda^\ast$ maps the best-fitting $q(z;\lambda^\ast)$ to a geometrically simple function like a unit multivariate normal distribution.  So, one can use a HMC sampler (eg. NUTS) based on $p(\zeta;\mathcal{D})$ distribution, initialized with $\zeta$ samples from $q(\zeta;\lambda^\ast)$, to get a Markov Chain of $N$ samples $(\zeta_i)_{i<N}$. Then, from the transformation  $z_i=F_{\lambda^\ast}(\zeta_i)$ one finally obtain a Markov Chain with $(z_i)_{i<N}$ samples. % We provide a notebook illustrating this process: \nblink{DES_Y1_SVI_and_NeutraReparam}.
\begin{figure*}
\centering
\includegraphics[width=1.5\columnwidth]{figures/fig_Cobaya-NUTS-SVI200_bis_v1.pdf}
\caption{Same configuration as in Figure \ref{fig_cobaya_NUTS_SVI} but for the highly correlated five lens galaxy bias.}
\label{fig_cobaya_NUTS_SVI_bis}
\end{figure*}

% \JZ{Deleted code snippet again, but please reinstate if you prefer}.
% The core process is straightforwardly implemented in \numpyro\:
% \begin{lstlisting}[language=iPython]
% from numpyro.infer.reparam import NeuTraReparam
% # Reparametrisation of model to feed NUTS sampler
% neutra = NeuTraReparam(guide, svi_result.params)
% neutra_model = neutra.reparam(model_spl) 
% \end{lstlisting}
%
We have used the MVN guided SVI described in the previous section on the same DES-Y1 analysis described above. The NUTS sampler was run using 1 chain of 200 samples (a fast configuration), one chain with 1000 samples and a set of ten chains with 1000 samples each combined into a single run of 10,000 samples (each setup began all chains with 200 samples for initialisation). All NUTS sampling was performed with dense mass matrix optimisation without the special block structuring and with \texttt{max\_tree\_depth=5} which is different than the default NUTS setting described in section \ref{sec-NUTS}. The elapsed time for each of the 3 setups was 50 minutes, 150 minutes and 5 hours, respectively. Naturally, more samples lead to better contour precision. But what is illustrative is the fast configuration results as shown in the Figures \ref{fig_cobaya_NUTS_SVI} and \ref{fig_cobaya_NUTS_SVI_bis}, compared to \texttt{Cobaya} and NUTS results presented in section \ref{sec-NUTS}. The results are good even for the highly correlated lens bias parameters. It is noticeable that running NUTS with the same settings  but without the SVI Neural Transport phase has demonstrated a rather poor behaviour with only 200 samples.

Results in terms of sampling efficiency are shown in Table~\ref{tab-ESS-NUTS_SVI-1}. SVI followed by Neutral Transport gives high efficiency at low number of samples which may be particularly useful during early phases of model development.
%
\subsection{Sampling efficiency}
\label{sec-results}
\begin{table}[htb]
\caption{The \textit{relative effective sample size} (ESS) in percent computed by the \texttt{Arviz} library \citep{arviz_2019} from: 
%{\color{red} 
%(0) "F.L run" are computed from NUTS sampler with 16 %parallel chains of 1,000 samples each and 200 warm-up %and \texttt{max\_tree\_depth=7} (see text) The numbers %are from \texttt{n\_eff/16,000};
%}
(a): Cobaya 70,000 samples;
(b): NUTS sampler with 16 chains of 1,000 samples each and 200 warm-up and \texttt{max\_tree\_depth=7} (Section~\ref{sec-NUTS}); 
(c) SVI Multivariate Normal followed by NUTS and Neural Transform  with one chain of 200 samples and 200 warm-up. The ESS can be larger than 100\% in some cases.  (Section~\ref{sec-Neural-Reparametrisation}).}
\label{tab-ESS-NUTS_SVI-1}
 \centering
\begin{tabular}{ccccccccccc}
\hline
    & $\Omega_b$ & $\Omega_c$ & $\sigma_8$ & $w_0$ & $h$ & $n_s$ & $A$ & $\eta$\\
\hline
(a) &  $3.1$ & $2.5$       & $2.9$      & $2.9$  & $2.6$  & $3.1$  & $3.1$ & $2.8$ \\  
(b) & $48.1$ &  $45.6$     & $36.2$     & $33.4$ & $52.8$ & $50.1$ & $68.8$ & $48.8$\\
(c) & $84.0$ &  $28.0$     & $26.0$     & $20.5$ & $80.0$ & $110.5$ & $58.5$ & $29.5$\\
\hline
\end{tabular}
\end{table}
%
Looking at the results of Table~\ref{tab-ESS-NUTS_SVI-1}, a key question is: what is the HMC/NUTS gain compared to the highly optimized \texttt{Cobaya} sampler? 
One useful metric is the number of effective samples per model evaluation:
\begin{equation}
    \eta = \frac{n_\mathrm{eff}}{n_\mathrm{eval}} = \frac{N_s \times \varepsilon}{N_s \times n_\mathrm{step}} = \frac{\varepsilon}{n_\mathrm{step}}
\end{equation}
with $N_s$ the total number of samples, $\varepsilon$ the effective sampler efficiency  and $n_\mathrm{step}$ the number of steps (calls) per generated sample. For \texttt{Cobaya} we find $\varepsilon\approx 3\%$ with $n_\mathrm{step}=1$ while for the NUTS sampler $\varepsilon\approx 50\%$ but at the expense of $n_\mathrm{step}=2^5$ or more. With better tuning of the sampling parameters we would expect the $\eta$ values for both methods would to become more comparable, but at this intermediate dimensionality the gain from HMC/NUTS compared to standard MCMC sampler. The power of these approaches will become most evident at higher dimensionality still, such has when marginalizing over increasingly complex systematic models. NUTS also makes post-processing simpler, since samples are nearly uncorrelated, removing the need for a \textit{thinning} step, which is a rather delicate procedure, needing how-know to be conducted correctly \citep{doi:10.1146/annurev-statistics-040220-091727, Owen2017}.

% The $\eta$ metric is may be too crude, though, to cover all aspects of the sample generation. \JZ{I don't understand the next point. Doesn't the HMC/NUTS take a long time too on dedicated resources?} One should probably have in mind that the low sampling efficiency of a standard MCMC sampler requires mobilizing a large amount of resources to produce a sufficient large sample batch in a reasonable time scale, ie. several days on dedicated infrastructure.  %\JZ{I think you need to remove the burn-in when using NUTS too?}.


As the dimensionality of cosmological models increases, methods like HMC/NUTS that by construction are more efficient will become increasingly important. Moreover, using SVI with neural reparametrisation offers an effective way to undertake a progressive validation of a model with rather modest sample set (eg. starting with 200 samples) producing good enough marginal contours in few hours. In practice, this validation phase can save time before producing sizeable batch for final analysis. The authors have not investigated higher dimensional ($O(10^2)$ parameters) or multi-modal problems, but the key argument in favour of HMC/NUTS sampling is that it exploits the geometry of the typical set of the posterior distribution automatically, unlike the standard random walk of Metropolis-Hasting sampling. Furthermore, using reparametrisation  one can adapt to poor geometry cases (eg. \cite{2019arXiv190303704H}).
%

%
\section{General discussion}
\label{sec-discussion}
%
Having demonstrated the utility of \jaxcosmo\ as a differentiable cosmology library library, we now discuss several limitations, and open questions.

%Lack of autodiff Boltzmann code (emulator)
The first essential barrier to a fully-fledged automatically differentiable cosmology library is the need for a differentiable Boltzmann solver to compute the CMB or matter power spectra. At this stage, \jaxcosmo\ relies on the analytic Einsenstein \& Hu fitting formula for the latter, which is not accurate enough for Stage IV requirements, and it does not include models beyond $\Lambda$CDM. Existing solvers such as CLASS or CAMB \citep{2011JCAP...07..034B,camb} are large and complex codes which are not easily reimplemented in an \autodiff\ framework and therefore cannot be directly integrated in \jaxcosmo\ .

A first option to resolve this issue would be to implement from scratch a new Boltzmann code in a framework that supports automatic differentiation. This is the approach behind works such as \texttt{Bolt.jl}\footnote{\url{https://github.com/xzackli/Bolt.jl}} which is provides a simplified Boltzmann solver in Julia, or PyCosmo \citep{pycosmo} which is based on a the SymPy symbolic mathematics library and could be relatively easily compatible with JAX. However, even if very promising, both of these options thus far remain limited. While we do believe a automatically differentiable Boltzmann code is the best option, it seems that the cost of developing such a code remains very high at this time.

A second approach would be to develop emulators of a fully-fledged Boltzmann code. Emulators based on neural networks or Gaussian processes are themselves automatically differentiable with respect to cosmological parameters. In fact, the literature is now rich in examples of such emulators \citep[e.g.][and references therein]{Gunther_2022, nygaard,cosmopower,cosmicnet, emucmb}. After validating their accuracy against a reference CAMB or CLASS implementation, they could be directly integrated as a plug-and-play replacement for the computation of the matter power spectrum. At this time, it seems that using emulators will be the most straightforward approach to bring more accurate models to \jaxcosmo. We believe, though,  that one of the reason for the wide diversity in this is a lack of standardization - a unified interface and validation suite for such methods would provide a much simpler comparison between them and enable wider usage.

\bigskip


% Reasoning behind not making a full emulator of the correlation functions
Connected to this discussion about emulators, one point that could be discussed is whether one even needs a library like \jaxcosmo\ if anyway one can build emulators of a CCL likelihood for use inside gradient-based inference algorithms. While this could indeed be feasible, and of similar cost as just making an emulator of the matter power spectrum, the drawback of this approach is that many analysis parameters and choices become hard coded in the emulator. While the model for the linear matter power spectrum is typically kept fixed in practical analyses, all the of the choices related in particular to systematics modeling (e.g. photometric redshift errors, galaxy bias, or intrinsic galaxy alignments) will vary significantly in the process of developing the analysis. Building an emulator for the likelihood would mean the emulator needs to be retrained every time the likelihood is changed.

\bigskip


%  - Massively Parallel MCMC on GPU (linked to vmap and/or pmap)
%  - Efficiency of gradient-based inference methods
Another aspect worth discussing are the prospects for scaling up and speeding up cosmological inference in practice given tools such as \jaxcosmo. As we illustrated in the previous section, gradient-based inference techniques yield significantly less correlated MCMC chains, scale better than any other known sampling method as dimension increases, and can provide very fast approximate posteriors if needed. \jaxcosmo\  is also well suited to aid in the parallelization of likelihoods and algorithms, especially on multiple GPUs, which will become increasingly important as the high-performance computing landscape evolves.



\bigskip

%  - Respective role of CCL and jax-cosmo
Finally, one question worth asking is how does \jaxcosmo\ position itself against classical codes such as CCL?  While we are convinced of the benefits of a \texttt{JAX} implementation, we expect CCL and other key codes to remain critical as standard cosmology implementations.  Ultimately, a natural transition may occur towards differentiable frameworks like \jaxcosmo\ when they reach the ability to run full-fledged Stage IV likelihoods.


\section{Conclusions \& Prospects}
\label{sec-conclusion}
%- We have presented a library using automatic differentiation and and automatic GPU offload for a set of key cosmology theory calculations
%- We currently cover only a small number of the many calculations needed in cosmo theory, and welcome contributions for other areas such as CMB.
%- The calculation of Fisher matrices using this method, which is infamous for requiring extensive careful tuning, becomes very simple and robust using JC.
%- We have demonstrated the efficiency in JC of the derivative-aware MCMC methods HMC and NUTS, which are regarded as the only way for samplers to evade the curse of dimensionality up to the hundreds of dimensions we are likely to need for the next generation of surveys.
%- We have shown a proof-of-concept for the use of JC with machine learning methods, opening a whole new space of methods in cosmology.

In this paper, we have presented \jaxcosmo, a cosmology library implemented in the \texttt{JAX} framework that enables the automatic computation of the derivatives of cosmological likelihoods with respect to their parameters, and greatly speeds up likelihood evaluations thanks to automatic parallelisation and just-in-time compilation on GPUs. Currently, \jaxcosmo\ only contains a small set of features corresponding to a DES-Y1 3x2pt analysis. Being an open source project, contributions of additional features is additional areas such as CMB or spectroscopic galaxy clustering are warmly welcome. 

To demonstrate the value of an automatically differentiable library, we have illustrated with concrete examples how Fisher matrices, which are notoriously unstable and require extensive and careful fine tuning, can now be computed robustly and at much lower cost. In addition, Fisher matrices becomes themselves differentiable, which allows for  Figure of Merit optimization by gradient descent, making survey optimization extremely simple. 

Going beyond Fisher forecasts, we have also compared simple Metropolis-Hastings to several gradient-based inference techniques (Hamiltonian Monte-Carlo, No-U-Turn-Sampler, and Stochastic Variational Inference). We show that the posterior samples with gradient-based methods can reproduce classic methods very efficiently, and can provide approximate posteriors very rapidly. These inference techniques can scale to hundreds of dimensions, and may become necessary in Stage IV analysis as the number of nuisance parameters is likely to become very large.

The next extensions of this framework will be the inclusion of additional cosmological probes, as well as the integration of emulators for the matter power spectrum trained on CAMB or CLASS, as a means to go beyond the current analytic Eisenstein \& Hu model.

In the spirit of reproducible research, all results presented in this paper can be reproduced from the following GitHub repository:

\url{https://github.com/DifferentiableUniverseInitiative/jax-cosmo-paper/}



%%%
\section*{Credit authorship contribution statement}
\textbf{J.E Campagne:} Conceptualization, Methodology, Software, Validation, Writing, Visualization.
<<<<<<< HEAD
\textbf{F. Lanusse:}, Conceptualization, Methodology, Software, Validation, Writing, Project administration \textbf{J. Zuntz:} Investigation, Writing.
\textbf{D. Lanzieri:}, Software and validation for redshift distribution.
=======
\textbf{F. Lanusse:}, Conceptualization, Methodology, Software, Validation, Writing, Project administration.
\textbf{J. Zuntz:} Investigation, Writing.
\textbf{D.~Kirkby:}, Software and validation for sparse linear algebra.
\textbf{A. Peel:} Software and validation for spline interpolations in JAX.

>>>>>>> ac911d2d

%\section*{Declaration of Competing Interest}
%The authors declare that they have no known competing financial interests or personal relationships that could have appeared to influence the work reported in this paper.

%\Acknowledgements
\section*{Acknowledgements}
Some of the numerical experiments have been conducted at the IN2P3 Computing Center (CC-IN2P3 - Lyon/Villeurbanne - France) funded by the Centre National de la Recherche Scientifique.


%% The Appendices part is started with the command \appendix;
%% appendix sections are then done as normal sections
%\appendix
% JEC no more useful
%\section{SVI example with MVN guide}
%\label{app-SVI_MVN}
%Let us illustrate the \textit{elliptical standardisation} described in section \ref{sec-SVI} in the case where $q(\xi; \lambda) = \mathcal{N}(\xi; \mu, \Sigma)$ (i.e. an MVN distribution with the parameters $\lambda=(\mu, \Sigma)$). The  function $S_\lambda$ which transforms the parameters as $S_\lambda(\xi)=\zeta$ is given here by  $S_\lambda(\xi) = L^{-1}(\xi-\mu)$ where $L$ is the Cholesky decomposition of $\Sigma=LL^T$. The Jacobian of this distribution is 1 (by volume conservation), so the cost function reads
%\begin{multline}
%-\mathcal{L}(\lambda) = \underbrace{\mathbb{E}_{\zeta\sim \mathcal{N}(0,I)}\left[ \log p(T^{-1}(S_\lambda^{-1}(\zeta)),\mathcal{D}) + \log |J_{T^{-1}}(S_\lambda^{-1}(\zeta))| \right]}_{model} \\ + \underbrace{\mathbb{H}[q(\xi;\lambda)]}_{guide}
%\label{eq-loss-svi-3b}
%\end{multline}

%In case of the MVN  $\nabla_\mu \mathbb{H}(q)=0$, $\nabla_L \mathbb{H}(q)=(L^{-1})^T$ while the other gradients are computed by the \texttt{JAX} \texttt{autodiff} mechanism.
%\FrL{Yeah. this is way TMI, and also goes against the idea that with autodiff we don't need to manually work out all these details.} 

%The expectations used in the above expressions are computed with $\zeta$ i.i.d samples from $\mathcal{N}(0,1)$ distribution, hence the ``S'' of SVI. As one can imagine all the jacobian computations take benefit of the automatic differentiation offers by JAX.

%%%%%%%%%%%%%%%%%%%%%%%%%
%% If you have bibdatabase file and want bibtex to generate the
%% bibitems, please use
%%
%\section*{Bibliography}
%\bibliographystyle{elsarticle-harv} 
\bibliographystyle{aa} 
\typeout{}
\bibliography{refs}

%% else use the following coding to input the bibitems directly in the
%% TeX file.

\end{document}

\endinput
%%
%% End of file `elsarticle-template-harv.tex'.<|MERGE_RESOLUTION|>--- conflicted
+++ resolved
@@ -177,17 +177,10 @@
 J.~E. Campagne$^{1,\ast}$, 
 F. Lanusse$^2$,
 J. Zuntz$^3$,\\
-<<<<<<< HEAD
-D. Lanzieri$^4$\\
-\jaxcosmo\ contributors}
-\thanks{$^\ast$jean-eric.campagne@ijclab.in2p3.fr}
-
-\affiliation{$^1$Université Paris-Saclay, CNRS/IN2P3, IJCLab, 91405 Orsay, France \\
- $^4$Université Paris Cité, Université Paris-Saclay, CEA, CNRS, AIM, F-91191, Gif-sur-Yvette, France}
-=======
-D.~Kirkby$^4$,\\
-Y.~Li$^{5,6}$,\\
-A. Peel$^7$\\
+D.~Kirkby$^4$,
+D. Lanzieri$^2$,
+Y.~Li$^{5,6}$,
+A. Peel$^7$
 \jaxcosmo\ contributors}
 \thanks{$^\ast$jean-eric.campagne@ijclab.in2p3.fr}
 
@@ -198,7 +191,6 @@
 \affiliation{$^5$Department of Mathematics and Theory, Peng Cheng Laboratory, Shenzhen, Guangdong 518066, China}
 \affiliation{$^6$Center for Computational Astrophysics \& Center for Computational Mathematics, Flatiron Institute, New York, New York 10010, USA}
 \affiliation{$^7$Ecole Polytechnique F\'ed\'erale de Lausanne (EPFL), Observatoire de Sauverny, 1290 Versoix, Switzerland}
->>>>>>> ac911d2d
 
 %\date{\today}
 
@@ -1074,16 +1066,11 @@
 %%%
 \section*{Credit authorship contribution statement}
 \textbf{J.E Campagne:} Conceptualization, Methodology, Software, Validation, Writing, Visualization.
-<<<<<<< HEAD
-\textbf{F. Lanusse:}, Conceptualization, Methodology, Software, Validation, Writing, Project administration \textbf{J. Zuntz:} Investigation, Writing.
+\textbf{F. Lanusse:}, Conceptualization, Methodology, Software, Validation, Writing, Project administration.
 \textbf{D. Lanzieri:}, Software and validation for redshift distribution.
-=======
-\textbf{F. Lanusse:}, Conceptualization, Methodology, Software, Validation, Writing, Project administration.
 \textbf{J. Zuntz:} Investigation, Writing.
 \textbf{D.~Kirkby:}, Software and validation for sparse linear algebra.
 \textbf{A. Peel:} Software and validation for spline interpolations in JAX.
-
->>>>>>> ac911d2d
 
 %\section*{Declaration of Competing Interest}
 %The authors declare that they have no known competing financial interests or personal relationships that could have appeared to influence the work reported in this paper.
